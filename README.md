# ProtoClient

A typed gRPC Client with static code generation

## Static Code Generation

Translates `.proto` files into functional API calls

```
proto-client [options] file1.proto file2.proto ...

Options:
      --version       Show version number
  -o, --output        Output directory for compiled files
  -p, --path          Adds a directory to the include path
      --keep-case     Keeps field casing instead of converting to camel case
      --force-long    Enforces the use of 'Long' for s-/u-/int64 and s-/fixed64 fields
      --force-number  Enforces the use of 'number' for s-/u-/int64 and s-/fixed64 fields
      --help          Show help
```

### Example

Given the following `customers.proto` file, running the `proto-client` command will generate a js/ts client scaffold for easy functional request making

```proto
syntax = "proto3";

package customers;

message Customer {
	string id = 1;
	string name = 2;
}

message GetCustomerRequest {
	string id = 1;
}

message FindCustomersRequest {
	string name = 1;
}

message CustomersResponse {
	repeated Customer customers = 1;
}

service Customers {
	rpc GetCustomer (GetCustomerRequest) returns (Customer);
	rpc FindCustomers (FindCustomersRequest) returns (stream Customer);
	rpc EditCustomer (stream Customer) returns (CustomersResponse);
	rpc CreateCustomers (stream Customer) returns (stream Customer);
}

```

The `client.js` code generated:

```js
module.exports.customers = {
  Customers: {
    GetCustomer: async (data) =>
      protoClient.makeUnaryRequest("customers.Customers.GetCustomer", data),

    CreateCustomers: async (writerSandbox, streamReader) =>
      protoClient.CreateCustomers(
        "customers.Customers.CreateCustomers",
        writerSandbox,
        streamReader
      ),
  },
};
```

To make calls:

```ts
import { protoClient, customers } from "output/client";

// Configuring service endpoint(s)
protoClient.configureClient({ endpoint: "127.0.0.1:8080" });

// Unary Requests
const request = await customers.Customers.GetCustomer({ name: "Github" });
request.result; // Customer

// Bidirectional Requests
await customers.Customers.CreateCustomers(
  async (write) => {
    await write({ name: "github", action: "Github" });
    await write({ name: "npm", action: "NPM" });
  },
  async (row) => {
    // ... each streamed row ...
  }
);
```

## Middleware

The `protoClient` instance provides middleware injection to adjust requests before they are sent. A great use case would be adding authentication tokens to the request metadata in one location rather than at each line of code a request is made

```ts
protoClient.useMiddleware((request) => {
  request.metadata.set("authToken", "abc_123");
});
```

## Events

Each request instance extends NodeJS's [EventEmitter](https://nodejs.org/api/events.html#class-eventemitter), allowing callers to hook into specific signal points during the process of a request. To extend the use case above, updates to authentication tokens can be passed back in Metadata and auto assigned in one location rather than at each line of code a request is made

```ts
let authToken = "";

protoClient.useMiddleware((request) => {
  if (authToken) {
    request.metadata.set("authToken", authToken);
  }

  request.on("response", () => {
    const token = request.responseMetadata?.get("updatedAuthToken");
    if (token) {
      authToken = token[0];
    }
  });
});
```

### List of Events

- **ProtoRequest**:
  - `response`: Event emitted right before the first response is sent to the caller
  - `retry`: Event emitted right before a retry request is started
  - `aborted`: Event emitted when the request has been aborted
  - `end`: Event emitted after the last response (or error) has been returned to the caller
- **ProtoClient**:
  - `request`: Event emitted before a request is started, but after all middleware has run. (_will not emit if middleware throws an error_)

## Multi Service Support

For multi service architectures, `ProtoClient` comes with built-in support to configure which requests point to with service endpoint using a matching utility. This is purely configuration, and requires no changes to individual methods/requests

```ts
protoClient.configureClient({
  endpoint: [
    // Matching all rpc methods of the customers.Customers service to a specific service endpoint
    {
      address: "127.0.0.1:8081",
      match: "customers.Customers.*",
    },

    // Matching all rpc methods of the v1.products.TransportationService service to a specific service endpoint
    {
      address: "127.0.0.1:8082",
      match: "v1.products.TransportationService.*",
    },

<<<<<<< HEAD
    // Matching an entire namespace to a specific service endpoint
=======
    // Matching entire namespace to a specific service endpoint
>>>>>>> 2c9fa737
    {
      address: "127.0.0.1:8083",
      match: "v1.employees.*",
    },
  ],
});
```

## Retry Options

Every request is wrapped in a retry function, allowing for fully customized handling of timeouts and retries. Can be configured at both the overall client, and individual request levels.

- `timeout`: Time in milliseconds before cancelling the request. Defaults to 0 for no timeout
- `retryOptions`: Retry configuration object
  - `retryCount`: Number of times to retry request. Defaults to none
  - `status`: Status code(s) request is allowed to retry on. Uses default list of status codes if not defined
  - `retryOnClientTimeout`: Indicates if retries should be allowed when the client times out. Defaults to true.

## Request API

The underneath `ProtoClient` class covers all four gRPC request methods

#### makeUnaryRequest

Making unary requests to a gRPC endpoint.

```ts
function makeUnaryRequest<RequestType, ResponseType>(
  method: string,
  data: RequestType,
  requestOptions?: RequestOptions
): Promise<ProtoRequest>;
```

#### makeClientStreamRequest

Making streamed requests to a gRPC endpoint.

```ts
function makeClientStreamRequest<RequestType, ResponseType>(
  method: string,
  writerSandbox: WriterSandbox<RequestType, ResponseType>,
  requestOptions?: RequestOptions
): Promise<ProtoRequest>;
```

#### makeServerStreamRequest

Making requests to a gRPC endpoint while streaming the response.

```ts
function makeServerStreamRequest<RequestType, ResponseType>(
  method: string,
  data: RequestType,
  streamReader: streamReader<RequestType, ResponseType>,
  requestOptions?: RequestOptions
): Promise<ProtoRequest>;
```

#### makeBidiStreamRequest

Making bidirectional requests to a gRPC endpoint, streaming data to and from the service.

```ts
function makeBidiStreamRequest<RequestType, ResponseType>(
  method: string,
  writerSandbox: WriterSandbox<RequestType, ResponseType>,
  streamReader: streamReader<RequestType, ResponseType>,
  requestOptions?: RequestOptions
): Promise<ProtoRequest>;
```<|MERGE_RESOLUTION|>--- conflicted
+++ resolved
@@ -156,11 +156,7 @@
       match: "v1.products.TransportationService.*",
     },
 
-<<<<<<< HEAD
     // Matching an entire namespace to a specific service endpoint
-=======
-    // Matching entire namespace to a specific service endpoint
->>>>>>> 2c9fa737
     {
       address: "127.0.0.1:8083",
       match: "v1.employees.*",
